--- conflicted
+++ resolved
@@ -588,44 +588,6 @@
   the adjusted parameter will stay within the bounds of the base parameter.
 \item
   Turn on recruitment deviations by specifying 
-<<<<<<< HEAD
-  \texttt{\#do\_recdev} to \texttt{1}. 
-  Using the next two lines set the recruitment deviations
-  to the start and end years of the model.
-\item Specify additional advanced options for the recruitment deviations 
-   by specifying \texttt{\# (0/1) to read 13 advanced options} to \texttt{1}.
-\item Set \texttt{\#\_recdev\_early\_start} to \texttt{0} 
-  so that the model will use the \texttt{\# first year of main recr\_devs}.
-\item Set \texttt{\#\_lambda for Fcast\_rec\_like occurring before endyr+1}
-  to \texttt{1}. 
-  This lambda is for the log likelihood of the forecast recruitment
-  deviations that occur before the first year of forecasting. 
-  Values larger than one accommodate noisy data at the end of the time series. 
-\item If using TODO BLAH BLAH for recruitment deviations specify 
-   \texttt{\#\_max\_bias\_adj\_in\_MPD} to \texttt{0}. 
-   If using TODO BLAH BLAH for recruitment deviations specify it at \texttt{-1}.
-   Either method will lead to the same end result.
-\item Use any negative value to disable the use of a ballpark year
-  to determine fishing mortality levels in line \texttt{\# F ballpark year}.
-\item Specify \texttt{\# F\_Method} to \texttt{2},
-   which facilitates the use of a vector of instantaneous fishing mortality levels. 
-   The max harvest rate in the subsequent line will depend upon 
-   the fishing mortality levels in your simulation. 
- \item Following the max harvest rate, 
-   specify a line with three values separated by spaces. 
-   The first value is the overall start F value, 
-   followed by the overall phase.
-   The last value are the number of inputs, 
-   which will be specified in the next line.
-   Set the number of inputs to 1, 
-   as the actual fishing mortality trajectory 
-   will be specified in the \texttt{.dat} file. 
- \item 
-   Next specify a line with six values, separated by spaces, 
-   where the values correspond to fleet number, start year, season, 
-   fishing mortality level, the standard error of the fishing mortality level,
-   and a negative phase value. 
-=======
    \texttt{\#do\_recdev} to \texttt{1}. 
    Using the next two lines, specify the use of recruitment deviations
    to begin and end with the start and end years of the model.
@@ -656,7 +618,6 @@
    where the values correspond to fleet number, start year, season, fishing 
    mortality level, the standard error of the fishing mortality level, and a negative 
    phase value. 
->>>>>>> f46d7514
 \end{enumerate}
 
 \subsection{Data file modifications}
