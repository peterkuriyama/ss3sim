#' Methods to alter which parameters are estimated in a SS3 \code{.ctl} file.
#'
#' @description Takes SS3 \code{.ctl}, \code{.dat}, and \code{forecast.ss} files
#'   and changes which parameters are estimated, how natural mortality is
#'   estimated, and if forecasts are performed. The function can be called by
<<<<<<< HEAD
#'   itself or within \link{run_ss3sim} to alter an estimation model \code{.ctl}
#'   file. If used with \code{\link{run_ss3sim}} the case file should be named
=======
#'   itself or within \code{\link{run_ss3sim}} to alter an estimation model
#'   \code{.ctl} file.
#'   If used with \code{\link{run_ss3sim}} the case file should be named
>>>>>>> 5fee0816
#'   \code{E}. A suggested (default) case letter is \code{E} for estimation.
#'
#' @param ctl_file_in Input SS3 control file
#' @param ctl_file_out Output SS3 control file
#' @param dat_file_in Input SS3 data file
#' @param for_file_in Input SS3 forecast file
#' @param natM_type *A character string corresponding to option 0:4 in SS3 (i.e.
#'   "1Parm", "n_breakpoints", "Lorenzen", "agespecific",
<<<<<<< HEAD
#'   "agespec_withseasinterpolate").  A value of NA will leave the configuration
#'   of natural mortality as specified in \code{ctl_file_in}.
#' @param natM_n_breakpoints *A vector of ages at which you want breakpoints.
#'   Only used if you specify \code{natM_type = "n_breakpoints"}.
#' @param natM_lorenzen *The reference age for the Lorenzen function.  Only used
#'   if you specify \code{natM_type = "Lorenzen"}.  Length should be one even if
#'   the \code{.ctl} has two genders.
#' @param natM_val *A vector of numeric values. Interpretation of the values are
#'   dependent upon \code{natM_type}. If \code{natM_type = "agespecific"} or
#'   \code{natM_type = "agespec_withseasinterpolate"} the vector specifies the
#'   fixed natural mortality parameters for each integer age.  Specify values in
#'   the following order: female area 1, female area 2, male area 1, male area,
#'   etc. Ensure that there is one entry per integer age x area x gender. If
#'   \code{natM_type = "1Param"}, \code{natM_type = "n_breakpoints"}, or
#'   \code{natM_type = "Lorenzen"} the vector specifies the intitial and phase
=======
#'   "agespec_withseasinterpolate"). A value of \code{NA} will leave the
#'   configuration of natural mortality as specified in \code{ctl_file_in}.
#' @param natM_n_breakpoints *A vector of ages at which you want breakpoints.
#'   Only used if you specify \code{natM_type = "n_breakpoints"}.
#' @param natM_lorenzen *The reference age for the Lorenzen function.  Only used
#'   if you specify \code{natM_type = "Lorenzen"}. Length should be one even
#'   if the \code{.ctl} has two genders.
#' @param natM_val *A vector of numeric values. Interpretation of the values are
#'   dependent upon \code{natM_type}. If \code{natM_type = "agespecific"} or
#'   \code{natM_type = "agespec_withseasinterpolate"} the vector specifies the
#'   fixed natural mortality parameters for each integer age.  Specify values
#'   in the following order: female area 1, female area 2, male area 1, male
#'   area, etc. Ensure that there is one entry per integer age x area x gender.
#'   If \code{natM_type = "1Param"}, \code{natM_type = "n_breakpoints"}, or
#'   \code{natM_type = "Lorenzen"} the vector specifies the initial and phase
>>>>>>> 5fee0816
#'   values for each natM parameter (i.e. \code{c(int, phase, int, phase,
#'   etc.)}, where the first two values could correspond to ages 0-2 natural
#'   mortality and the third and fourth value could correspond to ages 3-8
#'   natural mortality).  For any specified initial value, the parameter bounds
#'   will be altered to 50 percent above and below the specified initial value,
#'   if the initial value lies above or below the original bounds.
#' @param par_name *A vector of values, separated by commas.  Each value
#'   corresponds to a parameter that you wish to turn on or off in the
#'   \code{ctl_file_in}. The values will later be turned into character values
#'   and used to search for specific lines for each parameter in the
#'   \code{ctl_file_in}, therefore it is best to use full parameter names as
#'   they are specified in \code{ctl_file_in}.
<<<<<<< HEAD
#' @param par_int *A vector of intial values, one for each parameter in
#'   \code{par_name}.  Values can be NA if you do not wish to change the initial
#'   value for a given parameter.
=======
#' @param par_int *A vector of initial values, one for each parameter in
#'   \code{par_name}.  Values can be \code{NA} if you do not wish to change the
#'   initial value for a given parameter.
>>>>>>> 5fee0816
#' @param par_phase *A vector of phase values, one for each parameter in
#'   \code{par_name}.  Values can be \code{NA} if you do not wish to change
#'   the phase for a given parameter.
#' @param forecast_num *Number of years to perform forecasts. For those years,
#'   the data will be removed from the \code{dat_file_in}, enabling SS3 to
#'   generate forecasts rather than use the data to fit the model.
#' @param run_change_e_full *If \code{FALSE} \code{change_e} will only
#'   manipulate for forecasting, if \code{TRUE} (default) the full function
#'   capability will be ran.
#'
#' @details Turning parameters on and off is the main function of
#'   \code{change_e}.  \code{change_e} was not created with the capability of
#'   adding parameters to a \code{.ctl} file.  The function can only add
#'   parameters for age specific natural mortality, and only for models with one
#'   growth morph.  Furthermore, the function is designed to add complexity to
#'   the natural mortality type and not remove complexity.  Therefore, the
#'   function will fail if natural mortality in the \code{ctl_file_in} is not
#'   specified as \code{"1Param"} and \code{natM_type} is anything other than
#'   \code{NULL} or \code{"1Param"}.
#' @template casefile-footnote
#' @return Altered versions of SS3 \code{.ctl}, \code{.dat}, and,
#' \code{forecast.ss} files.
#' @family change functions
#'
#' @author Kelli Johnson
#' @importFrom r4ss SS_parlines
#' @export
#' @examples
<<<<<<< HEAD
=======
#' \dontrun{
#' library(r4ss)
>>>>>>> 5fee0816
#' # Create a temporary folder for the output and set the working directory:
#' temp_path <- file.path(tempdir(), "ss3sim-tv-example")
#' dir.create(temp_path, showWarnings = FALSE)
#' wd <- getwd()
#' setwd(temp_path)
#'
#' d <- system.file("extdata", package = "ss3sim")
#' ctl_file <- paste0(d, "/models/cod-om/codOM.ctl")
#' change_e(ctl_file_in = ctl_file, ctl_file_out = "change_e.ctl",
#'          dat_file_in = "ss3.dat", for_file_in = "forecast.ss",
#'          natM_type = "n_breakpoints", natM_n_breakpoints = c(1, 4),
#'          natM_lorenzen = NULL, natM_val = c(.2, 3, 0.4, 5),
#'          par_name = c("_steep", "SizeSel_1P_1_Fishery"),
#'          par_int = c(0.3, 40), par_phase = c(3, 2),
#'          forecast_num = 0, run_change_e_full = TRUE )
#' # clean up
#' file.remove("change_e.ctl")
#' setwd(wd)

change_e <- function(ctl_file_in = pastef("em.ctl"),
<<<<<<< HEAD
  ctl_file_out = pastef("em.ctl"), dat_file_in = pastef("ss3.dat"),
  for_file_in = "forecasts.ss", natM_type = "1Parm",
  natM_n_breakpoints = NULL, natM_lorenzen = NULL, natM_val = c(NA,NA),
  par_name = NULL, par_int = "NA", par_phase = "NA",
  forecast_num = 0, run_change_e_full = TRUE) {

  if(run_change_e_full) {
    if(!file.exists(ctl_file_in)) {
      stop("Ctl file for the estimation model does not exist,
          change_e failed.")
    }
    #Read in the ctl file for the estimation model
    ss3.ctl <- readLines(ctl_file_in)
    #Run external estimator for growth if needed
    if(any(grepl("change_e_vbgf", par_int))) {
      data <- read.csv("vbgf_info.csv", header = TRUE)[, -1]
      data.all <- r4ss::SS_readdat(dat_file_in, verbose = FALSE)
      if(!"MeanSize_at_Age_obs" %in% names(data.all)) {
        stop(paste("Error in change_e while computing external growth estimates:",
          "dat file does not contain mean size-at-age data."))
      }
      true.cv <- unlist(strsplit(grep("CV_young", ss3.ctl, value = TRUE), " "))
      true.cv <- as.numeric(true.cv[-(which(true.cv == ""))][3])
      #Get start values
      parsmatch <- data.frame("true" = c("L_at_Amin_Fem_GP_1", "L_at_Amax_Fem_GP_1",
        "VonBert_K_Fem_GP_1", "CV_young_Fem_GP_1",
        "CV_old_Fem_GP_1"),
        "change_e_vbgf" = c("L1", "L2", "K", "cv.young", "cv.old"))
      pars <- r4ss::SS_parlines(ctl_file_in, verbose = FALSE)
      start.pars <- sapply(parsmatch$true, function(x) {
        temp <- pars[pars$Label == x, ]["INIT"]
        names(temp) <- parsmatch$change_e_vbgf[substitute(x)[[3]]]
        return(temp)
      })
      limitages <- list(a3 = grep("Growth_Age_for_L1", ss3.ctl, value = TRUE),
        #A = grep("Growth_Age_for_L2", ss3.ctl, value = TRUE))
        A = as.numeric(gsub("N_a", "",
          rev(colnames(data.all$MeanSize_at_Age_obs))[1])))
      limitages[1] <- lapply(limitages[1], function(x) {
        temp <- unlist(strsplit(x, split = " "))
        as.numeric(temp[which(nchar(temp) > 0)][1])
      })

      change_e_vbgf <-
        sample_fit_vbgf(length.data = data, start.L1 = start.pars$L1,
          start.L2 = start.pars$L2, start.k = start.pars$K,
          start.cv.young = start.pars$cv.young, start.cv.old = start.pars$cv.old,
          a3 = limitages$a3, A = limitages$A)
      #TODO: do something if the estimation routine fails
      #Get par estimates and append them to par_name par_int and par_phase
      changeinits <- which(par_int == "change_e_vbgf")
      ss3names <- par_name[changeinits]
      #This is if the output is parameter names
      par_int[changeinits] <- as.numeric(unlist(change_e_vbgf[
        match(parsmatch$change_e_vbgf[sapply(ss3names, grep, parsmatch$true)],
          names(change_e_vbgf))]))
=======
    ctl_file_out = pastef("em.ctl"), dat_file_in = pastef("ss3.dat"),
    for_file_in = "forecasts.ss", natM_type = "1Parm",
    natM_n_breakpoints = NULL, natM_lorenzen = NULL, natM_val = c(NA, NA),
    par_name = NULL, par_int = "NA", par_phase = "NA",
    forecast_num = 0, run_change_e_full = TRUE) {

  if(run_change_e_full) {
  if(!file.exists(ctl_file_in)) {
    stop("Ctl file for the estimation model does not exist change_e failed.")
  }
  #Read in the ctl file for the estimation model
  ss3.ctl <- readLines(ctl_file_in)
  #Run external estimator for growth if needed
  if(any(grepl("change_e_vbgf", par_int))) {
    data <- read.csv(dir(pattern = "vbgf"), header = TRUE)
    true.cv <- unlist(strsplit(grep("CV_young", ss3.ctl, value = TRUE), " "))
    true.cv <- as.numeric(true.cv[-(which(true.cv == ""))][3])
  #Get start values
    parsmatch <- data.frame("true" = c("L_at_Amin_Fem_GP_1", "L_at_Amax_Fem_GP_1",
                                       "VonBert_K_Fem_GP_1", "CV_young_Fem_GP_1",
                                       "CV_old_Fem_GP_1"),
                            "change_e_vbgf" = c("L1", "L2", "K", "cv.young", "cv.old"))
    pars <- SS_parlines(ctl_file_in, verbose = FALSE)
    start.pars <- sapply(parsmatch$true, function(x) {
      temp <- pars[pars$Label == x, ]["INIT"]
      names(temp) <- parsmatch$change_e_vbgf[substitute(x)[[3]]]
      return(temp)
      })
    change_e_vbgf <- try(
      sample_fit_vbgf(length.data = data, start.L1 = start.pars$L1,
        start.L2 = start.pars$L2, start.k = start.pars$K,
        start.cv.young = start.pars$cv.young, start.cv.old = start.pars$cv.old,
        a3 = min(data$age), A = max(data$age)), silent = TRUE)
    # If the estimation routine fails place fix par values at 999
    if (grepl("Error", change_e_vbgf[1], ignore.case = TRUE)) {
      change_e_vbgf <- list(L1 = 999, L2 = 999, K = 999, cv.young = 999,
                            cv.old = 999)
    }

    #Get par estimates and append them to par_name par_int and par_phase
    changeinits <- which(par_int == "change_e_vbgf")
    ss3names <- par_name[changeinits]
    #This is if the output is parameter names
    par_int[changeinits] <- as.numeric(unlist(change_e_vbgf[
      match(parsmatch$change_e_vbgf[sapply(ss3names, grep, parsmatch$true)],
            names(change_e_vbgf))]))
>>>>>>> 5fee0816

      par_int <- sapply(par_int, function(x) {
        if(!is.na(x)) {as.numeric(x)
        }else{x}
<<<<<<< HEAD
      })

      ####TODO: remove next three lines once sample function is written
      data.all$MeanSize_at_Age_obs <- NULL
      data.all$N_MeanSize_at_Age_obs <- 0
      r4ss::SS_writedat(data.all, dat_file_in, verbose = FALSE, overwrite = TRUE)
    }
    # Determine how many genders the model has
    gen <- grep("NatM", ss3.ctl, value = TRUE)
    male <- TRUE %in% grepl("Mal", gen)

    natM.val <- pmatch(tolower(natM_type),
      c("1parm", "n_breakpoints", "lorenzen",
        "agespecific", "agespec_withseasinterpolate")) - 1
    if(!is.na(natM.val)) {
      # change the natM type from 1Parm to correct type
      natM.type.line <- grep("_natM_type", ss3.ctl)
      natM.type.val <- strsplit(ss3.ctl[natM.type.line], "#")
      natM.type.org <- as.numeric(natM.type.val[[1]][1])
      natM.type.val[[1]][1] <- natM.val
      ss3.ctl[natM.type.line] <- paste(natM.type.val[[1]], collapse = " #")
      if(natM.type.org > 0) {
        stop(paste("change_e can only change a .ctl from a simple",
          "1 parameter natural mortality type",
          "to a more complicated parameter setup",
          "and not the other way around."))
      }
      # specify natM optional lines according to type
      natM.input <- grep("#_no additional input for selected M option",
        ss3.ctl)
      if(natM.val == 1) {
        natM_breakpoints <- length(natM_n_breakpoints)
        if(male == FALSE & !(length(natM_val) == (natM_breakpoints * 2))) {
          stop(paste("Must specify a int and phase for each natural mortality",
            "parameter in the vector natM_val."))
        }
        if(male == TRUE & !(length(natM_val) == (natM_breakpoints * 2 * 2))) {
          stop(paste("Must specify a int and phase for each natural mortality",
            "parameter in the vector natM_val. This model has two genders",
            "therefore for each breakpoint there must be four entries in",
            "natM_val (i.e. int_female_1, phase_female_1, int_female_2",
            "phase_female_2, int_male_1, phase_male_1, etc.)."))
        }
        ss3.ctl[natM.input] <- paste(natM_breakpoints, "#_N_breakpoints")
        ss3.ctl <- append(ss3.ctl,
          values = paste0(paste(natM_n_breakpoints, collapse = " "),
            " # age(real) at M breakpoints"),
          after = natM.input)
      }
      if(natM.val == 2) {
        if(length(natM_lorenzen) > 1) {
          stop(paste("SS3, version O, uses a single age value for the Lorenzen",
            "function even if there are multiple genders. Modify the",
            "function call so that natM_lorenzen is of length = 1"))
        }
        ss3.ctl[natM.input] <- paste(natM_lorenzen,
          "#_reference age for Lorenzen M")
=======
        })
  }
  # Determine how many genders the model has
  gen <- grep("NatM", ss3.ctl, value = TRUE)
  male <- TRUE %in% grepl("Mal", gen)

  natM.val <- pmatch(tolower(natM_type),
                     c("1parm", "n_breakpoints", "lorenzen",
                       "agespecific", "agespec_withseasinterpolate")) - 1
  if(!is.na(natM.val)) {
    # change the natM type from 1Parm to correct type
    natM.type.line <- grep("_natM_type", ss3.ctl)
    natM.type.val <- strsplit(ss3.ctl[natM.type.line], "#")
    natM.type.org <- as.numeric(natM.type.val[[1]][1])
    natM.type.val[[1]][1] <- natM.val
    ss3.ctl[natM.type.line] <- paste(natM.type.val[[1]], collapse = " #")
    if(natM.type.org > 0) {
      stop(paste("change_e can only change a .ctl from a simple 1 parameter",
                 "natural mortality type to a more complicated parameter",
                 "setup and not the other way around."))
    }
    # specify natM optional lines according to type
  	natM.input <- grep("#_no additional input for selected M option",
                       ss3.ctl)
    if(natM.val == 1) {
      natM_breakpoints <- length(natM_n_breakpoints)
      if(male == FALSE & !(length(natM_val) == (natM_breakpoints * 2))) {
        stop(paste("Must specify a int and phase for each natural mortality",
                   "parameter in the vector natM_val."))
      }
      if(male == TRUE & !(length(natM_val) == (natM_breakpoints * 2 * 2))) {
        stop(paste("Must specify an int and phase for each M parameter",
                   "in the vector natM_val. This model has two genders",
                   "thus for each breakpoint there must be four entries in,",
                   "natM_val (i.e., int_female_1, phase_female_1, int_female_2,",
                   "phase_female_2, int_male_1, phase_male_1, etc.)."))
      }
  	  ss3.ctl[natM.input] <- paste(natM_breakpoints, "#_N_breakpoints")
  	  ss3.ctl <- append(ss3.ctl,
  	                   values = paste0(paste(natM_n_breakpoints, collapse = " "),
                                       " # age(real) at M breakpoints"),
  	                   after = natM.input)
  	}
    if(natM.val == 2) {
      if(length(natM_lorenzen) > 1) {
        stop(paste("SS3, version O, uses a single age value for the Lorenzen",
                   "function even if there is > 1 gender.",
                   "length(natM_lorenzen) == 1, not", length(natM_lorenzen)))
>>>>>>> 5fee0816
      }
      if(natM.val == 3 | natM.val == 4) {
        ss3.ctl[natM.input] <- paste0(" #_Age_natmort_by gender x growthpattern")
        ss3.ctl <- append(ss3.ctl, values = paste(natM_val, collapse = " "),
          after = natM.input)
        ss3.ctl <- ss3.ctl[-grep("# NatM_", ss3.ctl)]
      }
      # specify the initial and phase values for natM if used
      if(natM.val == 0 | natM.val == 1 | natM.val == 2) {
        natM.p.line1f <- grep("# NatM_p_1_Fem_GP_1", ss3.ctl)
        natM.p.valf <- unlist(strsplit(ss3.ctl[natM.p.line1f], split = " "))
        natM.p.valf <- natM.p.valf[which(nchar(natM.p.valf) > 0)]
        if(male) {
          natM.p.line1m <- grep("# NatM_p_1_Mal_GP_1", ss3.ctl)
          natM.p.valm <- unlist(strsplit(ss3.ctl[natM.p.line1m], split = " "))
          natM.p.valm <- natM.p.valm[which(nchar(natM.p.valm) > 0)]
        }
        counter <- 0
        seq.len <- length(natM_val)
        if(male) seq.len <- seq.len / 2
        for(i in 1:seq.len) {
          if(i %% 2 == 0) next
          if(!is.na(natM_val[i])) {
            natM.p.valf[3] <- natM_val[i]
            #check to ensure that int is between the bounds
            if(as.numeric(natM.p.valf[3]) < as.numeric(natM.p.valf[1])) {
              natM.p.valf[1] <- natM_val[i] * 0.5
            }
            if(as.numeric(natM.p.valf[3]) > as.numeric(natM.p.valf[2])) {
              natM.p.valf[2] <- natM_val[i] * 1.5
            }
          }
          if(!is.na(natM_val[i + 1])) {
            natM.p.valf[7] <- natM_val[i + 1]
          }
          if(male) {
            if(!is.na(natM_val[i + seq.len])) {
              natM.p.valm[3] <- natM_val[i + seq.len]
              #check to ensure that int is between the bounds
              if(as.numeric(natM.p.valm[3]) < as.numeric(natM.p.valm[1])) {
                natM.p.valm[1] <- natM_val[i + seq.len] * 0.5
              }
              if(as.numeric(natM.p.valm[3]) > as.numeric(natM.p.valm[2])) {
                natM.p.valm[2] <- natM_val[i + seq.len] * 1.5
              }
            }
            if(!is.na(natM_val[i + seq.len + 1])) {
              natM.p.valm[7] <- natM_val[i + seq.len + 1]
            }
          }
          counter <- counter + 1
          natM.p.valf[grep("GP", natM.p.valf)] <- paste0("NatM_p_1_Fem_GP_", counter)
          if(male) {
            natM.p.valm[grep("GP", natM.p.valm)] <- paste0("NatM_p_1_Mal_GP_", counter)
          }
          if(i == 1) {
            ss3.ctl[natM.p.line1f] <- paste(natM.p.valf, collapse = " " )
            if(male) ss3.ctl[natM.p.line1m] <- paste(natM.p.valm, collapse = " " )
          } else {
            ss3.ctl <- append(ss3.ctl, values = paste(natM.p.valf, collapse = " " ),
              after = (natM.p.line1f + counter - 2))
            if(male) {
              natM.p.line1m <- grep("NatM_p_1_Mal_GP_1", ss3.ctl)
              ss3.ctl <- append(ss3.ctl, values = paste(natM.p.valm, collapse = " " ),
                after = (natM.p.line1m + counter - 2))
            }
          }
        }
      }
    }

<<<<<<< HEAD
    alter_ctl_value <- function(grepChar, intVal, phaseVal, ctlIn = ss3.ctl) {
      val <- grep(pattern = grepChar, x = ctlIn, fixed = TRUE)[1]
      if(is.na(val)) {
        stop(paste("Could not locate the parameter",
          grepChar, "in the .ctl file. Check that the parameter is spelled",
          "correctly and in the correct case. Have you standardized your .ctl file",
          "by running it through SS and used the control.ss_new file?"))
      }
      grepChar_line <- grep(grepChar, ss3.ctl, fixed = TRUE)
      grepChar_value <- unlist(strsplit(ss3.ctl[grepChar_line], split = " "))
      # remove white space
      grepChar_value <- grepChar_value[which(nchar(grepChar_value) > 0)]
      if(!is.na(intVal)) {
        if(class(intVal) == "character") intVal <- as.numeric(intVal)
        grepChar_value[3] <- intVal
      }
      if(as.numeric(grepChar_value[3]) > as.numeric(grepChar_value[2]))
        grepChar_value[2] <- intVal*1.5
      if(as.numeric(grepChar_value[3]) < as.numeric(grepChar_value[1]))
        grepChar_value[1] <- intVal*.5
      if(!is.na(phaseVal)) grepChar_value[7] <- phaseVal
      ss3.ctl[grepChar_line] <- paste(grepChar_value, collapse = " ")
      ss3.ctl
    }
    if(!is.null(par_name)) {
      par_name <- unlist(strsplit(par_name, split = ","))
      for(y in seq(par_name)) {
        ss3.ctl <- alter_ctl_value(grepChar = par_name[y], intVal = par_int[y],
          phaseVal = par_phase[y])
      }
      writeLines(ss3.ctl, ctl_file_out)
=======
changeMe <- function(grepChar, intVal, phaseVal, ctlIn = ss3.ctl) {
  val <- grep(pattern = grepChar, x = ctlIn, fixed = TRUE)[1]
    if(is.na(val)) {
      stop(paste("Could not locate parameter", grepChar, "in the .ctl file.",
                 "Check that the parameter is spelled correctly and in the",
                 "correct case. Have you standardized your .ctl file",
                 "by running it through SS and used the control.ss_new file?"))
>>>>>>> 5fee0816
    }
  }
<<<<<<< HEAD
  if(forecast_num > 0) {
    if(!file.exists(dat_file_in)) {
      stop("Data file for the estimation model does not exist.")
    }
    if(!file.exists(for_file_in)) {
      stop("Forecast file for the estimation model does not exist.")
    }
    ss3.dat <- readLines(dat_file_in)
    data_end_line <- grep("#_endyr", ss3.dat)
    data_end_value <- unlist(strsplit(ss3.dat[data_end_line], split = " "))
    data_end_value[1] <- as.numeric(data_end_value[1]) - forecast_num
    ss3.dat[data_end_line] <- paste(data_end_value, collapse = "")
    writeLines(ss3.dat, "ss3.dat")
    ss3.for <- readLines(for_file_in)
    for_forecast_line <- grep("Forecast: 0=none;", ss3.for)
    for_forecast_value <- unlist(strsplit(ss3.for[for_forecast_line], split = ""))
    for_forecast_value[1] <- 2
    ss3.for[for_forecast_line] <- paste(for_forecast_value, collapse = "")

    for_number_line <- grep("N forecast years", ss3.for)
    for_number_value <- unlist(strsplit(ss3.for[for_number_line], split = ""))
    for_number_value[1] <- forecast_num
    ss3.for[for_number_line] <- paste(for_number_value, collapse = "")
=======
  if(as.numeric(grepChar_value[3]) > as.numeric(grepChar_value[2])) {
    grepChar_value[2] <- intVal * 1.5
  }
 	if(as.numeric(grepChar_value[3]) < as.numeric(grepChar_value[1])) {
     grepChar_value[1] <- intVal * .5
  }
  if(!is.na(phaseVal)) grepChar_value[7] <- phaseVal
  ss3.ctl[grepChar_line] <- paste(grepChar_value, collapse = " ")
  return(ss3.ctl)
}
if(!is.null(par_name)) {
   par_name <- unlist(strsplit(par_name, split = ","))
   for(y in seq(par_name)) {
     ss3.ctl <- changeMe(grepChar = par_name[y], intVal = par_int[y],
                         phaseVal = par_phase[y])
   }
   writeLines(ss3.ctl, ctl_file_out)
}
}
 if(forecast_num > 0) {
 if(!file.exists(dat_file_in)) {
   stop("Data file for the estimation model does not exist.")
 }
 if(!file.exists(for_file_in)) {
   stop("Forecast file for the estimation model does not exist.")
 }
 ss3.dat <- readLines(dat_file_in)
   data_end_line <- grep("#_endyr", ss3.dat)
   data_end_value <- unlist(strsplit(ss3.dat[data_end_line], split = " "))
   data_end_value[1] <- as.numeric(data_end_value[1]) - forecast_num
   ss3.dat[data_end_line] <- paste(data_end_value, collapse = "")
   writeLines(ss3.dat, "ss3.dat")
 ss3.for <- readLines(for_file_in)
   for_forecast_line <- grep("Forecast: 0=none;", ss3.for)
   for_forecast_value <- unlist(strsplit(ss3.for[for_forecast_line], split = ""))
   for_forecast_value[1] <- 2
   ss3.for[for_forecast_line] <- paste(for_forecast_value, collapse = "")
   for_number_line <- grep("N forecast years", ss3.for)
   for_number_value <- unlist(strsplit(ss3.for[for_number_line], split = ""))
   for_number_value[1] <- forecast_num
   ss3.for[for_number_line] <- paste(for_number_value, collapse = "")
   writeLines(ss3.for, "forecast.ss")
 }
>>>>>>> 5fee0816

    writeLines(ss3.for, "forecast.ss")
  }
}<|MERGE_RESOLUTION|>--- conflicted
+++ resolved
@@ -3,14 +3,9 @@
 #' @description Takes SS3 \code{.ctl}, \code{.dat}, and \code{forecast.ss} files
 #'   and changes which parameters are estimated, how natural mortality is
 #'   estimated, and if forecasts are performed. The function can be called by
-<<<<<<< HEAD
-#'   itself or within \link{run_ss3sim} to alter an estimation model \code{.ctl}
-#'   file. If used with \code{\link{run_ss3sim}} the case file should be named
-=======
 #'   itself or within \code{\link{run_ss3sim}} to alter an estimation model
 #'   \code{.ctl} file.
 #'   If used with \code{\link{run_ss3sim}} the case file should be named
->>>>>>> 5fee0816
 #'   \code{E}. A suggested (default) case letter is \code{E} for estimation.
 #'
 #' @param ctl_file_in Input SS3 control file
@@ -19,23 +14,6 @@
 #' @param for_file_in Input SS3 forecast file
 #' @param natM_type *A character string corresponding to option 0:4 in SS3 (i.e.
 #'   "1Parm", "n_breakpoints", "Lorenzen", "agespecific",
-<<<<<<< HEAD
-#'   "agespec_withseasinterpolate").  A value of NA will leave the configuration
-#'   of natural mortality as specified in \code{ctl_file_in}.
-#' @param natM_n_breakpoints *A vector of ages at which you want breakpoints.
-#'   Only used if you specify \code{natM_type = "n_breakpoints"}.
-#' @param natM_lorenzen *The reference age for the Lorenzen function.  Only used
-#'   if you specify \code{natM_type = "Lorenzen"}.  Length should be one even if
-#'   the \code{.ctl} has two genders.
-#' @param natM_val *A vector of numeric values. Interpretation of the values are
-#'   dependent upon \code{natM_type}. If \code{natM_type = "agespecific"} or
-#'   \code{natM_type = "agespec_withseasinterpolate"} the vector specifies the
-#'   fixed natural mortality parameters for each integer age.  Specify values in
-#'   the following order: female area 1, female area 2, male area 1, male area,
-#'   etc. Ensure that there is one entry per integer age x area x gender. If
-#'   \code{natM_type = "1Param"}, \code{natM_type = "n_breakpoints"}, or
-#'   \code{natM_type = "Lorenzen"} the vector specifies the intitial and phase
-=======
 #'   "agespec_withseasinterpolate"). A value of \code{NA} will leave the
 #'   configuration of natural mortality as specified in \code{ctl_file_in}.
 #' @param natM_n_breakpoints *A vector of ages at which you want breakpoints.
@@ -51,7 +29,6 @@
 #'   area, etc. Ensure that there is one entry per integer age x area x gender.
 #'   If \code{natM_type = "1Param"}, \code{natM_type = "n_breakpoints"}, or
 #'   \code{natM_type = "Lorenzen"} the vector specifies the initial and phase
->>>>>>> 5fee0816
 #'   values for each natM parameter (i.e. \code{c(int, phase, int, phase,
 #'   etc.)}, where the first two values could correspond to ages 0-2 natural
 #'   mortality and the third and fourth value could correspond to ages 3-8
@@ -64,15 +41,9 @@
 #'   and used to search for specific lines for each parameter in the
 #'   \code{ctl_file_in}, therefore it is best to use full parameter names as
 #'   they are specified in \code{ctl_file_in}.
-<<<<<<< HEAD
-#' @param par_int *A vector of intial values, one for each parameter in
-#'   \code{par_name}.  Values can be NA if you do not wish to change the initial
-#'   value for a given parameter.
-=======
 #' @param par_int *A vector of initial values, one for each parameter in
 #'   \code{par_name}.  Values can be \code{NA} if you do not wish to change the
 #'   initial value for a given parameter.
->>>>>>> 5fee0816
 #' @param par_phase *A vector of phase values, one for each parameter in
 #'   \code{par_name}.  Values can be \code{NA} if you do not wish to change
 #'   the phase for a given parameter.
@@ -86,26 +57,23 @@
 #' @details Turning parameters on and off is the main function of
 #'   \code{change_e}.  \code{change_e} was not created with the capability of
 #'   adding parameters to a \code{.ctl} file.  The function can only add
-#'   parameters for age specific natural mortality, and only for models with one
-#'   growth morph.  Furthermore, the function is designed to add complexity to
-#'   the natural mortality type and not remove complexity.  Therefore, the
+#'   parameters for age specific natural mortality, and only for models with
+#'   one growth morph.  Furthermore, the function is designed to add complexity
+#'   to the natural mortality type and not remove complexity.  Therefore, the
 #'   function will fail if natural mortality in the \code{ctl_file_in} is not
 #'   specified as \code{"1Param"} and \code{natM_type} is anything other than
 #'   \code{NULL} or \code{"1Param"}.
 #' @template casefile-footnote
-#' @return Altered versions of SS3 \code{.ctl}, \code{.dat}, and,
-#' \code{forecast.ss} files.
-#' @family change functions
+#' @return
+#' Altered versions of SS3 \code{.ctl}, \code{.dat}, and, \code{forecast.ss}
+#' files.
 #'
 #' @author Kelli Johnson
 #' @importFrom r4ss SS_parlines
 #' @export
 #' @examples
-<<<<<<< HEAD
-=======
 #' \dontrun{
 #' library(r4ss)
->>>>>>> 5fee0816
 #' # Create a temporary folder for the output and set the working directory:
 #' temp_path <- file.path(tempdir(), "ss3sim-tv-example")
 #' dir.create(temp_path, showWarnings = FALSE)
@@ -124,66 +92,9 @@
 #' # clean up
 #' file.remove("change_e.ctl")
 #' setwd(wd)
+#' }
 
 change_e <- function(ctl_file_in = pastef("em.ctl"),
-<<<<<<< HEAD
-  ctl_file_out = pastef("em.ctl"), dat_file_in = pastef("ss3.dat"),
-  for_file_in = "forecasts.ss", natM_type = "1Parm",
-  natM_n_breakpoints = NULL, natM_lorenzen = NULL, natM_val = c(NA,NA),
-  par_name = NULL, par_int = "NA", par_phase = "NA",
-  forecast_num = 0, run_change_e_full = TRUE) {
-
-  if(run_change_e_full) {
-    if(!file.exists(ctl_file_in)) {
-      stop("Ctl file for the estimation model does not exist,
-          change_e failed.")
-    }
-    #Read in the ctl file for the estimation model
-    ss3.ctl <- readLines(ctl_file_in)
-    #Run external estimator for growth if needed
-    if(any(grepl("change_e_vbgf", par_int))) {
-      data <- read.csv("vbgf_info.csv", header = TRUE)[, -1]
-      data.all <- r4ss::SS_readdat(dat_file_in, verbose = FALSE)
-      if(!"MeanSize_at_Age_obs" %in% names(data.all)) {
-        stop(paste("Error in change_e while computing external growth estimates:",
-          "dat file does not contain mean size-at-age data."))
-      }
-      true.cv <- unlist(strsplit(grep("CV_young", ss3.ctl, value = TRUE), " "))
-      true.cv <- as.numeric(true.cv[-(which(true.cv == ""))][3])
-      #Get start values
-      parsmatch <- data.frame("true" = c("L_at_Amin_Fem_GP_1", "L_at_Amax_Fem_GP_1",
-        "VonBert_K_Fem_GP_1", "CV_young_Fem_GP_1",
-        "CV_old_Fem_GP_1"),
-        "change_e_vbgf" = c("L1", "L2", "K", "cv.young", "cv.old"))
-      pars <- r4ss::SS_parlines(ctl_file_in, verbose = FALSE)
-      start.pars <- sapply(parsmatch$true, function(x) {
-        temp <- pars[pars$Label == x, ]["INIT"]
-        names(temp) <- parsmatch$change_e_vbgf[substitute(x)[[3]]]
-        return(temp)
-      })
-      limitages <- list(a3 = grep("Growth_Age_for_L1", ss3.ctl, value = TRUE),
-        #A = grep("Growth_Age_for_L2", ss3.ctl, value = TRUE))
-        A = as.numeric(gsub("N_a", "",
-          rev(colnames(data.all$MeanSize_at_Age_obs))[1])))
-      limitages[1] <- lapply(limitages[1], function(x) {
-        temp <- unlist(strsplit(x, split = " "))
-        as.numeric(temp[which(nchar(temp) > 0)][1])
-      })
-
-      change_e_vbgf <-
-        sample_fit_vbgf(length.data = data, start.L1 = start.pars$L1,
-          start.L2 = start.pars$L2, start.k = start.pars$K,
-          start.cv.young = start.pars$cv.young, start.cv.old = start.pars$cv.old,
-          a3 = limitages$a3, A = limitages$A)
-      #TODO: do something if the estimation routine fails
-      #Get par estimates and append them to par_name par_int and par_phase
-      changeinits <- which(par_int == "change_e_vbgf")
-      ss3names <- par_name[changeinits]
-      #This is if the output is parameter names
-      par_int[changeinits] <- as.numeric(unlist(change_e_vbgf[
-        match(parsmatch$change_e_vbgf[sapply(ss3names, grep, parsmatch$true)],
-          names(change_e_vbgf))]))
-=======
     ctl_file_out = pastef("em.ctl"), dat_file_in = pastef("ss3.dat"),
     for_file_in = "forecasts.ss", natM_type = "1Parm",
     natM_n_breakpoints = NULL, natM_lorenzen = NULL, natM_val = c(NA, NA),
@@ -230,70 +141,10 @@
     par_int[changeinits] <- as.numeric(unlist(change_e_vbgf[
       match(parsmatch$change_e_vbgf[sapply(ss3names, grep, parsmatch$true)],
             names(change_e_vbgf))]))
->>>>>>> 5fee0816
 
       par_int <- sapply(par_int, function(x) {
         if(!is.na(x)) {as.numeric(x)
         }else{x}
-<<<<<<< HEAD
-      })
-
-      ####TODO: remove next three lines once sample function is written
-      data.all$MeanSize_at_Age_obs <- NULL
-      data.all$N_MeanSize_at_Age_obs <- 0
-      r4ss::SS_writedat(data.all, dat_file_in, verbose = FALSE, overwrite = TRUE)
-    }
-    # Determine how many genders the model has
-    gen <- grep("NatM", ss3.ctl, value = TRUE)
-    male <- TRUE %in% grepl("Mal", gen)
-
-    natM.val <- pmatch(tolower(natM_type),
-      c("1parm", "n_breakpoints", "lorenzen",
-        "agespecific", "agespec_withseasinterpolate")) - 1
-    if(!is.na(natM.val)) {
-      # change the natM type from 1Parm to correct type
-      natM.type.line <- grep("_natM_type", ss3.ctl)
-      natM.type.val <- strsplit(ss3.ctl[natM.type.line], "#")
-      natM.type.org <- as.numeric(natM.type.val[[1]][1])
-      natM.type.val[[1]][1] <- natM.val
-      ss3.ctl[natM.type.line] <- paste(natM.type.val[[1]], collapse = " #")
-      if(natM.type.org > 0) {
-        stop(paste("change_e can only change a .ctl from a simple",
-          "1 parameter natural mortality type",
-          "to a more complicated parameter setup",
-          "and not the other way around."))
-      }
-      # specify natM optional lines according to type
-      natM.input <- grep("#_no additional input for selected M option",
-        ss3.ctl)
-      if(natM.val == 1) {
-        natM_breakpoints <- length(natM_n_breakpoints)
-        if(male == FALSE & !(length(natM_val) == (natM_breakpoints * 2))) {
-          stop(paste("Must specify a int and phase for each natural mortality",
-            "parameter in the vector natM_val."))
-        }
-        if(male == TRUE & !(length(natM_val) == (natM_breakpoints * 2 * 2))) {
-          stop(paste("Must specify a int and phase for each natural mortality",
-            "parameter in the vector natM_val. This model has two genders",
-            "therefore for each breakpoint there must be four entries in",
-            "natM_val (i.e. int_female_1, phase_female_1, int_female_2",
-            "phase_female_2, int_male_1, phase_male_1, etc.)."))
-        }
-        ss3.ctl[natM.input] <- paste(natM_breakpoints, "#_N_breakpoints")
-        ss3.ctl <- append(ss3.ctl,
-          values = paste0(paste(natM_n_breakpoints, collapse = " "),
-            " # age(real) at M breakpoints"),
-          after = natM.input)
-      }
-      if(natM.val == 2) {
-        if(length(natM_lorenzen) > 1) {
-          stop(paste("SS3, version O, uses a single age value for the Lorenzen",
-            "function even if there are multiple genders. Modify the",
-            "function call so that natM_lorenzen is of length = 1"))
-        }
-        ss3.ctl[natM.input] <- paste(natM_lorenzen,
-          "#_reference age for Lorenzen M")
-=======
         })
   }
   # Determine how many genders the model has
@@ -342,111 +193,78 @@
         stop(paste("SS3, version O, uses a single age value for the Lorenzen",
                    "function even if there is > 1 gender.",
                    "length(natM_lorenzen) == 1, not", length(natM_lorenzen)))
->>>>>>> 5fee0816
       }
-      if(natM.val == 3 | natM.val == 4) {
-        ss3.ctl[natM.input] <- paste0(" #_Age_natmort_by gender x growthpattern")
-        ss3.ctl <- append(ss3.ctl, values = paste(natM_val, collapse = " "),
-          after = natM.input)
-        ss3.ctl <- ss3.ctl[-grep("# NatM_", ss3.ctl)]
+      ss3.ctl[natM.input] <- paste(natM_lorenzen,
+                                  "#_reference age for Lorenzen M")
+    }
+    if(natM.val == 3 | natM.val == 4) {
+       ss3.ctl[natM.input] <- paste0(" #_Age_natmort_by gender x growthpattern")
+       ss3.ctl <- append(ss3.ctl, values = paste(natM_val, collapse = " "),
+                        after = natM.input)
+       ss3.ctl <- ss3.ctl[-grep("# NatM_", ss3.ctl)]
       }
-      # specify the initial and phase values for natM if used
-      if(natM.val == 0 | natM.val == 1 | natM.val == 2) {
-        natM.p.line1f <- grep("# NatM_p_1_Fem_GP_1", ss3.ctl)
-        natM.p.valf <- unlist(strsplit(ss3.ctl[natM.p.line1f], split = " "))
-        natM.p.valf <- natM.p.valf[which(nchar(natM.p.valf) > 0)]
-        if(male) {
-          natM.p.line1m <- grep("# NatM_p_1_Mal_GP_1", ss3.ctl)
-          natM.p.valm <- unlist(strsplit(ss3.ctl[natM.p.line1m], split = " "))
-          natM.p.valm <- natM.p.valm[which(nchar(natM.p.valm) > 0)]
-        }
-        counter <- 0
-        seq.len <- length(natM_val)
-        if(male) seq.len <- seq.len / 2
-        for(i in 1:seq.len) {
-          if(i %% 2 == 0) next
-          if(!is.na(natM_val[i])) {
-            natM.p.valf[3] <- natM_val[i]
-            #check to ensure that int is between the bounds
-            if(as.numeric(natM.p.valf[3]) < as.numeric(natM.p.valf[1])) {
-              natM.p.valf[1] <- natM_val[i] * 0.5
-            }
-            if(as.numeric(natM.p.valf[3]) > as.numeric(natM.p.valf[2])) {
-              natM.p.valf[2] <- natM_val[i] * 1.5
-            }
-          }
-          if(!is.na(natM_val[i + 1])) {
+    # specify the initial and phase values for natM if used
+    if(natM.val == 0 | natM.val == 1 | natM.val == 2) {
+       natM.p.line1f <- grep("# NatM_p_1_Fem_GP_1", ss3.ctl)
+   	   natM.p.valf <- unlist(strsplit(ss3.ctl[natM.p.line1f], split = " "))
+       natM.p.valf <- natM.p.valf[which(nchar(natM.p.valf) > 0)]
+       if(male) {
+         natM.p.line1m <- grep("# NatM_p_1_Mal_GP_1", ss3.ctl)
+   	     natM.p.valm <- unlist(strsplit(ss3.ctl[natM.p.line1m], split = " "))
+         natM.p.valm <- natM.p.valm[which(nchar(natM.p.valm) > 0)]
+       }
+       counter <- 0
+       seq.len <- length(natM_val)
+       if(male) seq.len <- seq.len / 2
+         for(i in 1:seq.len) {
+   	      if(i %% 2 == 0) next
+             if(!is.na(natM_val[i])) {
+               natM.p.valf[3] <- natM_val[i]
+   	           #check to ensure that int is between the bounds
+   		       if(as.numeric(natM.p.valf[3]) < as.numeric(natM.p.valf[1])) {
+                 natM.p.valf[1] <- natM_val[i] * 0.5
+   		       }
+               if(as.numeric(natM.p.valf[3]) > as.numeric(natM.p.valf[2])) {
+                 natM.p.valf[2] <- natM_val[i] * 1.5
+               }
+   			 }
+   		  if(!is.na(natM_val[i + 1])) {
             natM.p.valf[7] <- natM_val[i + 1]
-          }
+   		  }
           if(male) {
             if(!is.na(natM_val[i + seq.len])) {
-              natM.p.valm[3] <- natM_val[i + seq.len]
-              #check to ensure that int is between the bounds
-              if(as.numeric(natM.p.valm[3]) < as.numeric(natM.p.valm[1])) {
-                natM.p.valm[1] <- natM_val[i + seq.len] * 0.5
-              }
-              if(as.numeric(natM.p.valm[3]) > as.numeric(natM.p.valm[2])) {
-                natM.p.valm[2] <- natM_val[i + seq.len] * 1.5
-              }
-            }
-            if(!is.na(natM_val[i + seq.len + 1])) {
-              natM.p.valm[7] <- natM_val[i + seq.len + 1]
-            }
+               natM.p.valm[3] <- natM_val[i + seq.len]
+   	           #check to ensure that int is between the bounds
+   		       if(as.numeric(natM.p.valm[3]) < as.numeric(natM.p.valm[1])) {
+                 natM.p.valm[1] <- natM_val[i + seq.len] * 0.5
+   		       }
+               if(as.numeric(natM.p.valm[3]) > as.numeric(natM.p.valm[2])) {
+                 natM.p.valm[2] <- natM_val[i + seq.len] * 1.5
+               }
+   			 }
+   		  if(!is.na(natM_val[i + seq.len + 1])) {
+            natM.p.valm[7] <- natM_val[i + seq.len + 1]
+   		  }
           }
           counter <- counter + 1
-          natM.p.valf[grep("GP", natM.p.valf)] <- paste0("NatM_p_1_Fem_GP_", counter)
-          if(male) {
-            natM.p.valm[grep("GP", natM.p.valm)] <- paste0("NatM_p_1_Mal_GP_", counter)
-          }
-          if(i == 1) {
+   		  natM.p.valf[grep("GP", natM.p.valf)] <- paste0("NatM_p_1_Fem_GP_", counter)
+          if(male) natM.p.valm[grep("GP", natM.p.valm)] <- paste0("NatM_p_1_Mal_GP_", counter)
+  		  if(i == 1) {
             ss3.ctl[natM.p.line1f] <- paste(natM.p.valf, collapse = " " )
             if(male) ss3.ctl[natM.p.line1m] <- paste(natM.p.valm, collapse = " " )
-          } else {
-            ss3.ctl <- append(ss3.ctl, values = paste(natM.p.valf, collapse = " " ),
-              after = (natM.p.line1f + counter - 2))
-            if(male) {
-              natM.p.line1m <- grep("NatM_p_1_Mal_GP_1", ss3.ctl)
-              ss3.ctl <- append(ss3.ctl, values = paste(natM.p.valm, collapse = " " ),
-                after = (natM.p.line1m + counter - 2))
-            }
-          }
-        }
-      }
-    }
-
-<<<<<<< HEAD
-    alter_ctl_value <- function(grepChar, intVal, phaseVal, ctlIn = ss3.ctl) {
-      val <- grep(pattern = grepChar, x = ctlIn, fixed = TRUE)[1]
-      if(is.na(val)) {
-        stop(paste("Could not locate the parameter",
-          grepChar, "in the .ctl file. Check that the parameter is spelled",
-          "correctly and in the correct case. Have you standardized your .ctl file",
-          "by running it through SS and used the control.ss_new file?"))
-      }
-      grepChar_line <- grep(grepChar, ss3.ctl, fixed = TRUE)
-      grepChar_value <- unlist(strsplit(ss3.ctl[grepChar_line], split = " "))
-      # remove white space
-      grepChar_value <- grepChar_value[which(nchar(grepChar_value) > 0)]
-      if(!is.na(intVal)) {
-        if(class(intVal) == "character") intVal <- as.numeric(intVal)
-        grepChar_value[3] <- intVal
-      }
-      if(as.numeric(grepChar_value[3]) > as.numeric(grepChar_value[2]))
-        grepChar_value[2] <- intVal*1.5
-      if(as.numeric(grepChar_value[3]) < as.numeric(grepChar_value[1]))
-        grepChar_value[1] <- intVal*.5
-      if(!is.na(phaseVal)) grepChar_value[7] <- phaseVal
-      ss3.ctl[grepChar_line] <- paste(grepChar_value, collapse = " ")
-      ss3.ctl
-    }
-    if(!is.null(par_name)) {
-      par_name <- unlist(strsplit(par_name, split = ","))
-      for(y in seq(par_name)) {
-        ss3.ctl <- alter_ctl_value(grepChar = par_name[y], intVal = par_int[y],
-          phaseVal = par_phase[y])
-      }
-      writeLines(ss3.ctl, ctl_file_out)
-=======
+   		  } else {
+              ss3.ctl <- append(ss3.ctl, values = paste(natM.p.valf, collapse = " " ),
+   		                       after = (natM.p.line1f + counter - 2))
+              if(male) {
+                natM.p.line1m <- grep("NatM_p_1_Mal_GP_1", ss3.ctl)
+                ss3.ctl <- append(ss3.ctl, values = paste(natM.p.valm, collapse = " " ),
+   		                         after = (natM.p.line1m + counter - 2))
+              }
+              }
+   		}
+  }
+}
+
 changeMe <- function(grepChar, intVal, phaseVal, ctlIn = ss3.ctl) {
   val <- grep(pattern = grepChar, x = ctlIn, fixed = TRUE)[1]
     if(is.na(val)) {
@@ -454,34 +272,15 @@
                  "Check that the parameter is spelled correctly and in the",
                  "correct case. Have you standardized your .ctl file",
                  "by running it through SS and used the control.ss_new file?"))
->>>>>>> 5fee0816
     }
-  }
-<<<<<<< HEAD
-  if(forecast_num > 0) {
-    if(!file.exists(dat_file_in)) {
-      stop("Data file for the estimation model does not exist.")
-    }
-    if(!file.exists(for_file_in)) {
-      stop("Forecast file for the estimation model does not exist.")
-    }
-    ss3.dat <- readLines(dat_file_in)
-    data_end_line <- grep("#_endyr", ss3.dat)
-    data_end_value <- unlist(strsplit(ss3.dat[data_end_line], split = " "))
-    data_end_value[1] <- as.numeric(data_end_value[1]) - forecast_num
-    ss3.dat[data_end_line] <- paste(data_end_value, collapse = "")
-    writeLines(ss3.dat, "ss3.dat")
-    ss3.for <- readLines(for_file_in)
-    for_forecast_line <- grep("Forecast: 0=none;", ss3.for)
-    for_forecast_value <- unlist(strsplit(ss3.for[for_forecast_line], split = ""))
-    for_forecast_value[1] <- 2
-    ss3.for[for_forecast_line] <- paste(for_forecast_value, collapse = "")
-
-    for_number_line <- grep("N forecast years", ss3.for)
-    for_number_value <- unlist(strsplit(ss3.for[for_number_line], split = ""))
-    for_number_value[1] <- forecast_num
-    ss3.for[for_number_line] <- paste(for_number_value, collapse = "")
-=======
+  grepChar_line <- grep(grepChar, ss3.ctl, fixed = TRUE)
+  grepChar_value <- unlist(strsplit(ss3.ctl[grepChar_line], split = " "))
+  # remove white space
+  grepChar_value <- grepChar_value[which(nchar(grepChar_value) > 0)]
+  if(!is.na(intVal)) {
+    if(class(intVal) == "character") intVal <- as.numeric(intVal)
+    grepChar_value[3] <- intVal
+  }
   if(as.numeric(grepChar_value[3]) > as.numeric(grepChar_value[2])) {
     grepChar_value[2] <- intVal * 1.5
   }
@@ -525,8 +324,5 @@
    ss3.for[for_number_line] <- paste(for_number_value, collapse = "")
    writeLines(ss3.for, "forecast.ss")
  }
->>>>>>> 5fee0816
-
-    writeLines(ss3.for, "forecast.ss")
-  }
+
 }