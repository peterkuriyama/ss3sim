#' Change population and observed length composition bins in an SS estimation
#' model
#'
#' \code{change_em_binning} alters the bin structure for the population and
#' length composition data in an SS estimation model. It is done by taking the
#' original length composition info from the EM \code{ss3.dat} then changing
#' according to the user's specification.
#'
#' @param datfile An SS3 data list object as read in by
#'   \code{\link[r4ss]{SS_readdat}}.
#' @param file_out A character value giving the location of an SS \code{ss3.dat}
#'   file to output.
#' @param bin_vector A numeric vector of new length bins to substitute into the
#'   \code{ss3.dat} file.
#' @param lbin_method A numeric value of either \code{NULL, 1, 2, 3} to change
#'   the lbin_method for the population bin. Only supports either \code{NULL, 1,
#'   2} at the moment. \code{NULL} means to keep it unchanged.
#' @param rebin_cal Logical: should conditional age-at-length data also be
#'   re-binned? The SS3 data file must contain conditional age-at-length data if
#'   this is set to \code{TRUE}.
#' @param write_file Should the \code{.dat} file be written? The new \code{.dat}
#'   file will always be returned invisibly by the function. Setting
#'   \code{write_file = FALSE} can be useful for testing. Note that you must
#'   supply a value to the argument \code{file_out}, but this argument can be
#'   set to any arbitrary value (such as \code{NULL}) if \code{write_file =
#'   FALSE}.
#' @importFrom r4ss SS_writedat
#' @importFrom magrittr %>%
#' @importFrom dplyr group_by_ summarise_each_ rename_ mutate_ inner_join funs_
#' @export
#' @family sample functions
#' @family change functions
#' @author Kotaro Ono (length-composition rebinning), Sean Anderson
#'   (conditional age-at-length rebinning)
#' @examples
#' d <- system.file("extdata", package = "ss3sim")
#' f_in <- paste0(d, "/example-om/data.ss_new")
#' datfile <- r4ss::SS_readdat(file = f_in, verbose = FALSE)
#' l <- change_em_binning(datfile, file_out = NULL, lbin_method = 1,
#'   bin_vector = seq(8, 30, by = 1), write_file = FALSE)
#' print(l$lbin_vector)
#' print(head(l$lencomp))
#'
#' # An small example with conditional age-at-length re-binning:
#' f <- system.file("extdata", "models", "cod-om", "codOM.dat", package = "ss3sim")
#' d <- r4ss::SS_readdat(f, verbose = FALSE)
#' d$Lbin_method <- 3 # necessary for CAL rebinning
#'
#' # Add catch at length data (and simplify the bin structure for this example)
#' olddat <- change_data(d, outfile = NULL, write_file = FALSE,
#'   types = c("len", "age", "cal"), fleets = 1, years = seq(2000, 2002),
#'   age_bins = 1:3, len_bins = 4:8)
#' olddat$agecomp
#' newdat <- change_em_binning(olddat, file_out = NULL, bin_vector = c(4, 6, 8),
#'   lbin_method = 1, rebin_cal = TRUE, write_file = FALSE)
#' newdat$agecomp
#'
#' # A larger conditional age-at-length re-rebinning example:
#' olddat <- change_data(d, outfile = NULL, write_file = FALSE,
#'  types = c("len", "age", "cal"), fleets = 1, years = seq(2000, 2005),
#'  age_bins = seq(1, 5), len_bins = round(seq(20, 30, length.out = 13), 1))
#'
#' olddat$lbin_vector
#' head(olddat$lencomp)
#' head(olddat$agecomp)
#' newdat <- change_em_binning(olddat, file_out = NULL, bin_vector = seq(20, 30, 2),
#'  lbin_method = 1, rebin_cal = TRUE, write_file = FALSE)
#' newdat$lbin_vector
#' head(newdat$lencomp)
#' newdat$agecomp

change_em_binning <- function(datfile, file_out, bin_vector, lbin_method = NULL,
  rebin_cal = FALSE, write_file = TRUE) {

  ## If lbin_method is NULL then don't do anything
  if (is.null(lbin_method)) return(NULL)

  # error checking
  if (!is.numeric(bin_vector)) {
    stop("bin_vector must be numeric")
  }
  if (length(bin_vector) > length(datfile$lbin_vector)) {
    stop(paste("The specified bin_vector is longer than the original",
      "lbin_vector in the SS3 data file and therefore can't be re-binned."))
  }
  if (length(bin_vector) == 1) {
    warning(paste("length(bin_vector) == 1; are you sure you",
      "input a full numeric vector of bins and not a bin size?"))
  }
<<<<<<< HEAD
  if (!is.null(lbin_method)) {
    if (lbin_method > 2)
      stop("lbin_method method should be either NULL, 1 or 2")
  }
  if (is.null(datfile$lencomp)) {
=======
  if(!is.null(lbin_method)) {
	  if (lbin_method >2) stop("lbin_method method should be either NULL, 1 or 2")
  }

# load the datfile and other check
  datfile <- SS_readdat(file = file_in, verbose = FALSE)
  datfile <- change_fltname(datfile)
  if(is.null(datfile$lencomp)) {
>>>>>>> b2c701ff
    stop("no lcomp data. Verify your case argument files")
  }
  if (datfile$Ngenders > 1) {
    stop(paste("_Ngenders is greater than 1 in the model.",
      "change_em_binning only works with single-gender models."))
  }
  if(!identical(as.integer(max(bin_vector)), as.integer(max(datfile$lbin_vector)))) {
    stop(paste("The maximum value in the bin_vector is not equal to the",
      "original maximum length bin value."))
  }
  if(!identical(as.integer(min(bin_vector)), as.integer(min(datfile$lbin_vector)))) {
    stop(paste("The minimum value in the bin_vector is not equal to the",
      "original maximum length bin value."))
  }
  if (any(!is_divisible(bin_vector, by_ = datfile$binwidth)) ) {
    stop(paste("One or more of the values in bin_vector are not divisible by",
      "the population binwidth specified in the SS3 data file."))
  }

  # Find ID columns and data columns to replace:
  old_len_columns <- grep("^l[0-9.]+$", names(datfile$lencomp))
  old_lcomp_total <- sum(datfile$lencomp[, old_len_columns]) # check later
  id_columns <- seq_along(names(datfile$lencomp))[-old_len_columns]
  newdummy <- datfile$lencomp[, old_len_columns]
  old_binvector <- datfile$lbin_vector

  # change population length bin width
  lcomp_new <- as.data.frame(matrix(0, nrow = nrow(newdummy),
    ncol = length(bin_vector)))
  names(lcomp_new) <- paste0("l", bin_vector)

  # Re-bin length comps:
  for (i in 1:length(bin_vector)) {

    if (i == 1) {
      select_col <- which(datfile$lbin_vector < bin_vector[i + 1])
      if (length(select_col) > 1) {
        lcomp_new[, i] <- apply(newdummy[, select_col], 1, sum, na.rm = TRUE)
      }
      if (length(select_col) == 1)
        lcomp_new[, i] = newdummy[, select_col]
    }

    if (i > 1 & i < length(bin_vector)) {
      select_col <- which(datfile$lbin_vector >= bin_vector[i] &
          datfile$lbin_vector < bin_vector[i + 1])
      if (length(select_col) > 1) {
        lcomp_new[, i] <- apply(newdummy[, select_col], 1, sum, na.rm = TRUE)
      }
      if (length(select_col) == 1)
        lcomp_new[, i] = newdummy[, select_col]
    }

    if (i == length(bin_vector)) {
      select_col <- which(datfile$lbin_vector >= bin_vector[i])
      if (length(select_col) > 1) {
        lcomp_new[, i] <- apply(newdummy[, select_col], 1, sum, na.rm = TRUE)
      }
      if (length(select_col) == 1) {
        lcomp_new[, i] <- newdummy[, select_col]
      }
    }
  }

  new_lcomp_total <- sum(lcomp_new)
  if (!identical(old_lcomp_total, new_lcomp_total)) {
    stop(paste("Number of samples in the new lcomp data matrix does not match",
      "the number of samples in the original dataset."))
  }

  # Substitute new bins:
  datfile$lencomp <- data.frame(datfile$lencomp[, id_columns], lcomp_new)
  datfile$lbin_vector <- bin_vector
  datfile$N_lbins <- length(datfile$lbin_vector)

  # change the lbin_method
  if (!is.null(lbin_method)) {
    if (lbin_method == 1) {
      datfile$lbin_method <- lbin_method
      datfile$binwidth <- NULL
      datfile$minimum_size <- NULL
      datfile$maximum_size <- NULL
    }
  }

  # Re-bin conditional age-at-length comps:
  if (rebin_cal) {
    if (!identical(datfile$Lbin_method, 3)) {
      stop(paste("Lbin_method was not set to 3 in the SS3 data file.",
        "change_em_binning() requires the data file to specify conditional",
        "age-at-length data with Lbin_method == 3. See the SS3 manual. Note",
        "the capital L in Lbin_method."))
    }
    if (is.null(datfile$agecomp))
      stop(paste("No age composition data were found in the data file within",
        "change_em_binning(). These are needed to modify the conditional",
        "age-at-length data binning structure."))
    # if all Lbin_lo == -1 then there aren't any CAL data:
    if (identical(length(unique(datfile$agecomp$Lbin_lo)), 1L))
      stop(paste("It looks like there aren't any conditional age-at-length",
        "composition data in the age composition data matrix in your",
        "data file."))
    if (!identical(length(unique(datfile$agecomp$AgeErr)), 1L))
      stop(paste("change_em_binning only works for conditional age-at-length",
        "composition data with a single value for all AgeErr columns."))

    # to check later:
    old_age_dat <- datfile$agecomp[, grepl("^a[0-9.]+$", names(datfile$agecomp))]
    old_agecomp_total <- sum(old_age_dat)

    # grab the data we'll work with:
    old_age <- datfile$agecomp[datfile$agecomp$Lbin_lo == -1, ]
    old_cal <- datfile$agecomp[datfile$agecomp$Lbin_lo != -1, ]

    # make a lookup table of old and new bins:
    lookup <- data.frame(
      Lbin_lo = old_binvector,
      lbin_new = bin_vector[findInterval(old_binvector, bin_vector)])

    # the magic re-binning happens here:
    # this uses dplyr and pipes but avoids non-standard evaluation
    # http://cran.r-project.org/web/packages/dplyr/vignettes/nse.html
    new_cal <- inner_join(old_cal, lookup, by = "Lbin_lo") %>%
      group_by_(~Yr, ~Seas, ~Flt, ~Gender, ~Part, ~AgeErr, ~Nsamp, ~lbin_new) %>%
      summarise_each_(funs_(~sum), ~matches("^a[0-9.]+$")) %>%
      rename_(Lbin_lo = ~lbin_new) %>%
      mutate_(Lbin_hi = ~c(Lbin_lo[-1], -1)) %>%
      as.data.frame

    # re-order the columns:
    new_cal <- new_cal[, match(names(old_cal), names(new_cal))]

    # and slot the new data into the .dat file:
    datfile$agecomp <- rbind(old_age, new_cal)
    datfile$N_agecomp <- nrow(datfile$agecomp)

    new_age_dat <- datfile$agecomp[, grepl("^a[0-9.]+$", names(datfile$agecomp))]
    new_agecomp_total <- sum(new_age_dat)
    if (!identical(old_agecomp_total, new_agecomp_total)) {
      stop(paste("Number of samples in the new agecomp data matrix does not match",
        "the number of samples in the original dataset."))
    }
  }


  if (write_file) {
    SS_writedat(datlist = datfile, outfile = file_out, overwrite = TRUE,
      verbose = FALSE)
  }
  invisible(datfile)
}

is_divisible <- function(x, by_ = 2L) {
  x %% by_ == 0
}<|MERGE_RESOLUTION|>--- conflicted
+++ resolved
@@ -87,29 +87,18 @@
     warning(paste("length(bin_vector) == 1; are you sure you",
       "input a full numeric vector of bins and not a bin size?"))
   }
-<<<<<<< HEAD
   if (!is.null(lbin_method)) {
     if (lbin_method > 2)
       stop("lbin_method method should be either NULL, 1 or 2")
   }
   if (is.null(datfile$lencomp)) {
-=======
-  if(!is.null(lbin_method)) {
-	  if (lbin_method >2) stop("lbin_method method should be either NULL, 1 or 2")
-  }
-
-# load the datfile and other check
-  datfile <- SS_readdat(file = file_in, verbose = FALSE)
-  datfile <- change_fltname(datfile)
-  if(is.null(datfile$lencomp)) {
->>>>>>> b2c701ff
     stop("no lcomp data. Verify your case argument files")
   }
   if (datfile$Ngenders > 1) {
     stop(paste("_Ngenders is greater than 1 in the model.",
       "change_em_binning only works with single-gender models."))
   }
-  if(!identical(as.integer(max(bin_vector)), as.integer(max(datfile$lbin_vector)))) {
+  if (!identical(as.integer(max(bin_vector)), as.integer(max(datfile$lbin_vector)))) {
     stop(paste("The maximum value in the bin_vector is not equal to the",
       "original maximum length bin value."))
   }
